<<<<<<< HEAD
#!/bin/bash
set -e

conda env create --name shotgun-qc -f shotgun-qc.yaml --quite > /dev/null
=======
conda env create --name oecophylla-qc -f oecophylla-qc.yaml --quiet
>>>>>>> f3426113
<|MERGE_RESOLUTION|>--- conflicted
+++ resolved
@@ -1,8 +1,4 @@
-<<<<<<< HEAD
 #!/bin/bash
 set -e
 
-conda env create --name shotgun-qc -f shotgun-qc.yaml --quite > /dev/null
-=======
-conda env create --name oecophylla-qc -f oecophylla-qc.yaml --quiet
->>>>>>> f3426113
+conda env create --name oecophylla-qc -f oecophylla-qc.yaml --quite > /dev/null