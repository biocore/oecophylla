--- conflicted
+++ resolved
@@ -1,8 +1,4 @@
-<<<<<<< HEAD
 #!/bin/bash
 set -e
 
-conda env create --name shotgun-assemble -f assemble.yaml --quite > /dev/null
-=======
-conda env create --name oecophylla-assemble -f assemble.yaml --quiet
->>>>>>> f3426113
+conda env create --name oecophylla-assemble -f assemble.yaml --quite > /dev/null