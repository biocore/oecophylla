<<<<<<< HEAD
#!/bin/bash
set -e

conda env create --name shotgun-humann2 -f shotgun-humann2.yaml --quiet > /dev/null
=======
conda env create --name oecophylla-humann2 -f oecophylla-humann2.yaml --quiet
>>>>>>> f3426113
<|MERGE_RESOLUTION|>--- conflicted
+++ resolved
@@ -1,8 +1,4 @@
-<<<<<<< HEAD
 #!/bin/bash
 set -e
 
-conda env create --name shotgun-humann2 -f shotgun-humann2.yaml --quiet > /dev/null
-=======
-conda env create --name oecophylla-humann2 -f oecophylla-humann2.yaml --quiet
->>>>>>> f3426113
+conda env create --name oecophylla-humann2 -f oecophylla-humann2.yaml --quiet > /dev/null