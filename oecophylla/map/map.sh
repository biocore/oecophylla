--- conflicted
+++ resolved
@@ -1,8 +1,4 @@
-<<<<<<< HEAD
 #!/bin/bash
 set -e
 
-conda env create --name shotgun-map -f map.yaml --quite > /dev/null
-=======
-conda env create --name oecophylla-map -f map.yaml --quiet
->>>>>>> f3426113
+conda env create --name oecophylla-map -f map.yaml --quite > /dev/null