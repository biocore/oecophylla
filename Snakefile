import os
import tempfile


try:
    TMP_DIR_ROOT = config['tmp_dir_root']
    samples = config["samples"]
    trimmer = config["trimmer"]
except KeyError:
    print('Error: you must pass a config file using --configfile')
    raise

include: "oecophylla/util/folders.rule"

include: "oecophylla/raw/raw.rule"
include: "oecophylla/qc/qc.rule"
include: "oecophylla/util/clean.rule"
include: "oecophylla/util/test.rule"
include: "oecophylla/util/util.rule"
include: "oecophylla/util/simplify_fasta.rule"
include: "oecophylla/distance/mash.rule"
include: "oecophylla/distance/sourmash.rule"
include: "oecophylla/assemble/assemble.rule"
# include: "oecophylla/map/map.rule"
include: "oecophylla/bin/bin.rule"
# include: "oecophylla/anvio/anvio.rule"
include: "oecophylla/taxonomy/taxonomy.rule"
# include: "oecophylla/function/function.rule"
# include: "oecophylla/report/report.rule"

rule all:
    input:
        # raw
        rules.raw.input,
        # QC
        rules.qc.input,
        # Assembly
        rules.assemble.input,
        # Distance
        rules.mash.input,
<<<<<<< HEAD
        # Taxonomy
        rules.taxonomy.input
=======
        rules.sourmash.input
>>>>>>> b2f0de1e
<|MERGE_RESOLUTION|>--- conflicted
+++ resolved
@@ -38,9 +38,6 @@
         rules.assemble.input,
         # Distance
         rules.mash.input,
-<<<<<<< HEAD
+        rules.sourmash.input,
         # Taxonomy
-        rules.taxonomy.input
-=======
-        rules.sourmash.input
->>>>>>> b2f0de1e
+        rules.taxonomy.input