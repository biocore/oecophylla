--- conflicted
+++ resolved
@@ -4,9 +4,5 @@
 dependencies:
   - python==3.5
   - snakemake==3.13.3
-<<<<<<< HEAD
   - scikit-bio==0.5.1
-=======
-  - scikit-bio==0.5.1
-  - biom-format==2.1.6
->>>>>>> 3f6029f0
+  - biom-format==2.1.6