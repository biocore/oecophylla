abundance_samples:
- sample_S22282
- sample_S22205
assemblers:
- megahit
- metaspades
binning_samples:
- sample_S22282
- sample_S22205
envs:
  anvi: source activate shotgun-anvi
  humann2: source activate shotgun-humann2
  kraken: source activate shotgun-kraken
  qc: source activate shotgun-qc
  raw: source activate shotgun-qc
  metaphlan2: source activate shotgun-metaphlan2
  kraken: source activate shotgun-kraken
  shogun: source activate shotgun-shogun
<<<<<<< HEAD
  assemble: source activate shotgun-assemble
=======
  mash: source activate shotgun-mash
>>>>>>> a5d5440c
mapping_assembler: metaspades
params:
  atropos: ' -a GATCGGAAGAGCACACGTCTGAACTCCAGTCAC -A GATCGGAAGAGCGTCGTGTAGGGAAAGGAGTGT
    -q 15 --minimum-length 100 --pair-filter any'
  humann2:
    humann2_aa_db: 'humann2_aa_db: /home/jgsanders/ref_data/humann2/uniref'
    humann2_nt_db: /home/jgsanders/ref_data/humann2/chocophlan
    metaphlan2_dir: /home/jgsanders/share/metaphlan2
    norms:
    - cpm
    - relab
    other: ''
  kraken:
    kraken_db: /home/qiz173/Databases/Kraken/stdb
  maxbin: -plotmarker
  metaphlan2:
    metaphlan2_dir: /home/jgsanders/git_sw/metaphlan2
  shogun: --utree_indx /home/qiz173/Databases/SHOGUN/annotated/utree/stdb.ctr
resources:
  centrifuge_base: /home/jgsanders/miniconda/envs/anvio2/centrifuge
  centrifuge_models: /home/jgsanders/miniconda/envs/anvio2/centrifuge/b+h+v/b+h+v
samples:
  sample_S22205:
    filter_db: ./test_data/phix
    forward:
    - ./test_data/test_reads/S22205_S104_L001_R1_001.fastq.gz
    reverse:
    - ./test_data/test_reads/S22205_S104_L001_R2_001.fastq.gz
  sample_S22282:
    filter_db: ./test_data/phix
    forward:
    - ./test_data/test_reads/S22282_S102_L001_R1_001.fastq.gz
    reverse:
    - ./test_data/test_reads/S22282_S102_L001_R2_001.fastq.gz
tmp_dir_root: ./
trimmer: atropos<|MERGE_RESOLUTION|>--- conflicted
+++ resolved
@@ -16,11 +16,8 @@
   metaphlan2: source activate shotgun-metaphlan2
   kraken: source activate shotgun-kraken
   shogun: source activate shotgun-shogun
-<<<<<<< HEAD
   assemble: source activate shotgun-assemble
-=======
   mash: source activate shotgun-mash
->>>>>>> a5d5440c
 mapping_assembler: metaspades
 params:
   atropos: ' -a GATCGGAAGAGCACACGTCTGAACTCCAGTCAC -A GATCGGAAGAGCGTCGTGTAGGGAAAGGAGTGT
