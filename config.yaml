abundance_samples:
- sample_S22282
- sample_S22205
assemblers:
- megahit
- metaspades
binning_samples:
- sample_S22282
- sample_S22205
envs:
  anvi: source activate oecophylla-anvi
  humann2: source activate oecophylla-humann2
  kraken: source activate oecophylla-kraken
  qc: source activate oecophylla-qc
  raw: source activate oecophylla-qc
  metaphlan2: source activate oecophylla-metaphlan2
  kraken: source activate oecophylla-kraken
  shogun: source activate oecophylla-shogun
  assemble: source activate oecophylla-assemble
  distance: source activate oecophylla-distance
mapping_assembler: metaspades
params:
  atropos: ' -a GATCGGAAGAGCACACGTCTGAACTCCAGTCAC -A GATCGGAAGAGCGTCGTGTAGGGAAAGGAGTGT
    -q 15 --minimum-length 100 --pair-filter any'
  humann2:
    humann2_aa_db: 'humann2_aa_db: /home/jgsanders/ref_data/humann2/uniref'
    humann2_nt_db: /home/jgsanders/ref_data/humann2/chocophlan
    metaphlan_dir: /home/jgsanders/share/metaphlan2
    norms:
    - cpm
    - relab
    other: ''
  sourmash:
    sourmash_db: test/sourmash_test_db
    kmer: 31
    scaled: 10000
  mash:
    sketch_size: 1000
  kraken:
<<<<<<< HEAD
    # kraken_db: test_data/kraken_test_db
    kraken_db: /home/qiz173/Works/WoL/profiling/ref107/kraken
    bracken_db: /home/qiz173/Works/WoL/profiling/ref107/kraken/75mers_distr.txt
=======
    kraken_db: test_data/kraken_test_db
>>>>>>> 23cf3f94
  maxbin: -plotmarker
  metaphlan2:
    # metaphlan2_dir: /home/jgsanders/git_sw/metaphlan2
    metaphlan2_db: test_data/mp2_test_db/mpa_v20_m200
  shogun: --utree_indx /home/qiz173/Databases/SHOGUN/annotated/utree/stdb.ctr
resources:
  centrifuge_base: /home/jgsanders/miniconda/envs/anvio2/centrifuge
  centrifuge_models: /home/jgsanders/miniconda/envs/anvio2/centrifuge/b+h+v/b+h+v
samples:
  sample_S22205:
    filter_db: ./test_data/phix
    forward:
    - ./test_data/test_reads/S22205_S104_L001_R1_001.fastq.gz
    reverse:
    - ./test_data/test_reads/S22205_S104_L001_R2_001.fastq.gz
  sample_S22282:
    filter_db: ./test_data/phix
    forward:
    - ./test_data/test_reads/S22282_S102_L001_R1_001.fastq.gz
    reverse:
    - ./test_data/test_reads/S22282_S102_L001_R2_001.fastq.gz
tmp_dir_root: ./
trimmer: atropos<|MERGE_RESOLUTION|>--- conflicted
+++ resolved
@@ -37,13 +37,9 @@
   mash:
     sketch_size: 1000
   kraken:
-<<<<<<< HEAD
     # kraken_db: test_data/kraken_test_db
     kraken_db: /home/qiz173/Works/WoL/profiling/ref107/kraken
     bracken_db: /home/qiz173/Works/WoL/profiling/ref107/kraken/75mers_distr.txt
-=======
-    kraken_db: test_data/kraken_test_db
->>>>>>> 23cf3f94
   maxbin: -plotmarker
   metaphlan2:
     # metaphlan2_dir: /home/jgsanders/git_sw/metaphlan2
