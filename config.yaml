abundance_samples:
- sample_S22282
- sample_S22205
assemblers:
- megahit
- metaspades
binning_samples:
- sample_S22282
- sample_S22205
envs:
  anvi: source activate oecophylla-anvi
  humann2: source activate oecophylla-humann2
  kraken: source activate oecophylla-kraken
  qc: source activate oecophylla-qc
  raw: source activate oecophylla-qc
  metaphlan2: source activate oecophylla-metaphlan2
  kraken: source activate oecophylla-kraken
  shogun: source activate oecophylla-shogun
  assemble: source activate oecophylla-assemble
  distance: source activate oecophylla-distance
mapping_assembler: metaspades
params:
  atropos: ' -a GATCGGAAGAGCACACGTCTGAACTCCAGTCAC -A GATCGGAAGAGCGTCGTGTAGGGAAAGGAGTGT
    -q 15 --minimum-length 100 --pair-filter any'
  humann2:
    humann2_aa_db: 'humann2_aa_db: /home/jgsanders/ref_data/humann2/uniref'
    humann2_nt_db: /home/jgsanders/ref_data/humann2/chocophlan
    metaphlan_dir: /home/jgsanders/share/metaphlan2
    norms:
    - cpm
    - relab
    other: ''
  sourmash:
    sourmash_db: test/sourmash_test_db
    kmer: 31
    scaled: 10000
  mash:
    sketch_size: 1000
  kraken:
<<<<<<< HEAD
    # kraken_db: /home/qiz173/Databases/Kraken/stdb
=======
>>>>>>> 98c60152
    kraken_db: test_data/kraken_test_db
  maxbin: -plotmarker
  metaphlan2:
    # metaphlan2_dir: /home/jgsanders/git_sw/metaphlan2
    metaphlan2_db: test_data/mp2_test_db/mpa_v20_m200
  shogun: --utree_indx /home/qiz173/Databases/SHOGUN/annotated/utree/stdb.ctr
resources:
  centrifuge_base: /home/jgsanders/miniconda/envs/anvio2/centrifuge
  centrifuge_models: /home/jgsanders/miniconda/envs/anvio2/centrifuge/b+h+v/b+h+v
samples:
  sample_S22205:
    filter_db: ./test_data/phix
    forward:
    - ./test_data/test_reads/S22205_S104_L001_R1_001.fastq.gz
    reverse:
    - ./test_data/test_reads/S22205_S104_L001_R2_001.fastq.gz
  sample_S22282:
    filter_db: ./test_data/phix
    forward:
    - ./test_data/test_reads/S22282_S102_L001_R1_001.fastq.gz
    reverse:
    - ./test_data/test_reads/S22282_S102_L001_R2_001.fastq.gz
tmp_dir_root: ./
trimmer: atropos<|MERGE_RESOLUTION|>--- conflicted
+++ resolved
@@ -37,10 +37,6 @@
   mash:
     sketch_size: 1000
   kraken:
-<<<<<<< HEAD
-    # kraken_db: /home/qiz173/Databases/Kraken/stdb
-=======
->>>>>>> 98c60152
     kraken_db: test_data/kraken_test_db
   maxbin: -plotmarker
   metaphlan2:
