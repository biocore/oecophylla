--- conflicted
+++ resolved
@@ -13,13 +13,10 @@
   # install setup environment
   - bash install.sh
 before_script:
-<<<<<<< HEAD
+  - echo 'oecophylla FTW!'
   # decompress test databases
   - bunzip2 test_data/kraken_test_db/database.idx.bz2
   - bunzip2 test_data/shogun_test_db/phix.ctr.bz2
-=======
-  - echo 'oecophylla FTW!'
->>>>>>> c5413f58
 script:
   # run workflow
   - export PATH=$PATH:$PWD/utree
