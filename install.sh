#!/bin/bash

# runs setup of base environment and database installs

# create core conda env
#conda env create --name oecophylla -f environment.yml

<<<<<<< HEAD

find oecophylla -name "*.sh" -execdir bash {} \;
=======
# conda env create --name shotgun-humann2 -f envs/shotgun-humann2.yaml
conda env create --name shotgun-qc -f envs/shotgun-qc.yaml
# conda env create --name shotgun-shogun -f envs/shotgun-shogun.yaml
# currently shogun is a hack, running the install script until we 
# have stable conda install
# bash envs/shotgun-shogun.sh

# # download UTree binary and add to path
# wget https://github.com/knights-lab/UTree/releases/download/v1.2/utree_1.2_linux.zip
# unzip utree_1.2_linux.zip -d utree
# chmod 755 utree/utree*

# unzip test db
# bunzip2 test_data/shogun_test_db/phix.ctr.bz2
>>>>>>> d6da7e45
<|MERGE_RESOLUTION|>--- conflicted
+++ resolved
@@ -3,24 +3,6 @@
 # runs setup of base environment and database installs
 
 # create core conda env
-#conda env create --name oecophylla -f environment.yml
-
-<<<<<<< HEAD
+# conda env create --name oecophylla -f environment.yml
 
 find oecophylla -name "*.sh" -execdir bash {} \;
-=======
-# conda env create --name shotgun-humann2 -f envs/shotgun-humann2.yaml
-conda env create --name shotgun-qc -f envs/shotgun-qc.yaml
-# conda env create --name shotgun-shogun -f envs/shotgun-shogun.yaml
-# currently shogun is a hack, running the install script until we 
-# have stable conda install
-# bash envs/shotgun-shogun.sh
-
-# # download UTree binary and add to path
-# wget https://github.com/knights-lab/UTree/releases/download/v1.2/utree_1.2_linux.zip
-# unzip utree_1.2_linux.zip -d utree
-# chmod 755 utree/utree*
-
-# unzip test db
-# bunzip2 test_data/shogun_test_db/phix.ctr.bz2
->>>>>>> d6da7e45
